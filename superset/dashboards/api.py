--- conflicted
+++ resolved
@@ -80,10 +80,7 @@
     get_fav_star_ids_schema,
     GetFavStarIdsSchema,
     openapi_spec_methods_override,
-<<<<<<< HEAD
-=======
     screenshot_query_schema,
->>>>>>> 1f49c00e
     TabsPayloadSchema,
     thumbnail_query_schema,
 )
