--- conflicted
+++ resolved
@@ -58,7 +58,6 @@
   setColorSchemeAndUnsavedChanges: PropTypes.func.isRequired,
   colorScheme: PropTypes.string,
   handleComponentDrop: PropTypes.func.isRequired,
-<<<<<<< HEAD
   toggleBuilderPane: PropTypes.func.isRequired,
   directPathToChild: PropTypes.arrayOf(PropTypes.string),
 };
@@ -66,12 +65,7 @@
 const defaultProps = {
   showBuilderPane: false,
   directPathToChild: [],
-=======
-};
-
-const defaultProps = {
   colorScheme: undefined,
->>>>>>> 3b6661ef
 };
 
 class DashboardBuilder extends React.Component {
