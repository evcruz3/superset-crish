# Licensed to the Apache Software Foundation (ASF) under one
# or more contributor license agreements.  See the NOTICE file
# distributed with this work for additional information
# regarding copyright ownership.  The ASF licenses this file
# to you under the Apache License, Version 2.0 (the
# "License"); you may not use this file except in compliance
# with the License.  You may obtain a copy of the License at
#
#   http://www.apache.org/licenses/LICENSE-2.0
#
# Unless required by applicable law or agreed to in writing,
# software distributed under the License is distributed on an
# "AS IS" BASIS, WITHOUT WARRANTIES OR CONDITIONS OF ANY
# KIND, either express or implied.  See the License for the
# specific language governing permissions and limitations
# under the License.
import logging
import textwrap
from functools import partial
from typing import Any, Optional

from flask_appbuilder.models.sqla import Model
from marshmallow import ValidationError

from superset import app, security_manager
from superset.commands.base import BaseCommand, UpdateMixin
from superset.commands.dashboard.exceptions import (
    DashboardForbiddenError,
    DashboardInvalidError,
    DashboardNotFoundError,
    DashboardSlugExistsValidationError,
    DashboardPatchFailedError,
    DashboardUpdateFailedError,
)
from superset.commands.utils import populate_roles, update_tags, validate_tags
from superset.constants import RouteMethod
from superset.daos.dashboard import DashboardDAO
from superset.daos.report import ReportScheduleDAO
from superset.exceptions import SupersetSecurityException
from superset.models.dashboard import Dashboard
from superset.reports.models import ReportSchedule
from superset.tags.models import ObjectType
from superset.utils import json
from superset.utils.core import send_email_smtp
from superset.utils.decorators import on_error, transaction

logger = logging.getLogger(__name__)


class UpdateDashboardCommand(UpdateMixin, BaseCommand):
    def __init__(self, model_id: int, data: dict[str, Any]):
        self._model_id = model_id
        self._properties = data.copy()
        self._model: Optional[Dashboard] = None

    @transaction(on_error=partial(on_error, reraise=DashboardUpdateFailedError))
    def run(self) -> Model:
        self.validate()
        assert self._model is not None
        self.process_tab_diff()

        # Update tags
        if (tags := self._properties.pop("tags", None)) is not None:
            update_tags(ObjectType.dashboard, self._model.id, self._model.tags, tags)
        
        dashboard = DashboardDAO.update(self._model, self._properties)
        if self._properties.get("json_metadata"):
            DashboardDAO.set_dash_metadata(
                dashboard,
                data=json.loads(self._properties.get("json_metadata", "{}")),
            )
        return dashboard

    def validate(self) -> None:
        exceptions: list[ValidationError] = []
        owner_ids: Optional[list[int]] = self._properties.get("owners")
        roles_ids: Optional[list[int]] = self._properties.get("roles")
        slug: Optional[str] = self._properties.get("slug")
        tag_ids: Optional[list[int]] = self._properties.get("tags")

        # Validate/populate model exists
        self._model = DashboardDAO.find_by_id(self._model_id)
        if not self._model:
            raise DashboardNotFoundError()
        # Check ownership
        try:
            security_manager.raise_for_ownership(self._model)
        except SupersetSecurityException as ex:
            raise DashboardForbiddenError() from ex

        # Validate slug uniqueness
        if not DashboardDAO.validate_update_slug_uniqueness(self._model_id, slug):
            exceptions.append(DashboardSlugExistsValidationError())

        # Validate/Populate owner
        try:
            owners = self.compute_owners(
                self._model.owners,
                owner_ids,
            )
            self._properties["owners"] = owners
        except ValidationError as ex:
            exceptions.append(ex)

        # validate tags
        try:
            validate_tags(ObjectType.dashboard, self._model.tags, tag_ids)
        except ValidationError as ex:
            exceptions.append(ex)

        # Validate/Populate role
        if roles_ids is None:
            roles_ids = [role.id for role in self._model.roles]
        try:
            roles = populate_roles(roles_ids)
            self._properties["roles"] = roles
        except ValidationError as ex:
            exceptions.append(ex)
        if exceptions:
            raise DashboardInvalidError(exceptions=exceptions)
<<<<<<< HEAD
        
class PatchDashboardCommand(UpdateDashboardCommand):

    @transaction(on_error=partial(on_error, reraise=DashboardPatchFailedError))
    def run(self) -> Model:
        self.validate()
        assert self._model

        if (tags := self._properties.pop("tags", None)) is not None:
            update_tags(ObjectType.dashboard, self._model.id, self._model.tags, tags)

        dashboard = DashboardDAO.patch_update(self._model, self._properties)
        return dashboard
=======

    def process_tab_diff(self) -> None:
        def find_deleted_tabs() -> list[str]:
            position_json = self._properties.get("position_json", "")
            current_tabs = self._model.tabs  # type: ignore
            if position_json and current_tabs:
                position = json.loads(position_json)
                deleted_tabs = [
                    tab for tab in current_tabs["all_tabs"] if tab not in position
                ]
                return deleted_tabs
            return []

        def find_reports_containing_tabs(tabs: list[str]) -> list[ReportSchedule]:
            alert_reports_list = []
            for tab in tabs:
                for report in ReportScheduleDAO.find_by_extra_metadata(tab):
                    alert_reports_list.append(report)
            return alert_reports_list

        def send_deactivated_email_warning(report: ReportSchedule) -> None:
            description = textwrap.dedent(
                """
                The dashboard tab used in this report has been deleted and your report has been deactivated.
                Please update your report settings to remove or change the tab used.
                """
            )

            html_content = textwrap.dedent(
                f"""
                    <html>
                    <head>
                        <style type="text/css">
                        table, th, td {{
                            border-collapse: collapse;
                            border-color: rgb(200, 212, 227);
                            color: rgb(42, 63, 95);
                            padding: 4px 8px;
                        }}
                        .image{{
                            margin-bottom: 18px;
                        }}
                        </style>
                    </head>
                    <body>
                        <div>{description}</div>
                        <br>
                    </body>
                    </html>
                    """
            )
            for report_owner in report.owners:
                if email := report_owner.email:
                    send_email_smtp(
                        to=email,
                        subject=f"[Report: {report.name}] Deactivated",
                        html_content=html_content,
                        config=app.config,
                    )

        def deactivate_reports(reports_list: list[ReportSchedule]) -> None:
            for report in reports_list:
                # deactivate
                ReportScheduleDAO.update(report, {"active": False})
                # send email to report owner
                send_deactivated_email_warning(report)

        deleted_tabs = find_deleted_tabs()
        reports = find_reports_containing_tabs(deleted_tabs)
        deactivate_reports(reports)
>>>>>>> 0fdcd8b2
<|MERGE_RESOLUTION|>--- conflicted
+++ resolved
@@ -118,21 +118,6 @@
             exceptions.append(ex)
         if exceptions:
             raise DashboardInvalidError(exceptions=exceptions)
-<<<<<<< HEAD
-        
-class PatchDashboardCommand(UpdateDashboardCommand):
-
-    @transaction(on_error=partial(on_error, reraise=DashboardPatchFailedError))
-    def run(self) -> Model:
-        self.validate()
-        assert self._model
-
-        if (tags := self._properties.pop("tags", None)) is not None:
-            update_tags(ObjectType.dashboard, self._model.id, self._model.tags, tags)
-
-        dashboard = DashboardDAO.patch_update(self._model, self._properties)
-        return dashboard
-=======
 
     def process_tab_diff(self) -> None:
         def find_deleted_tabs() -> list[str]:
@@ -203,4 +188,16 @@
         deleted_tabs = find_deleted_tabs()
         reports = find_reports_containing_tabs(deleted_tabs)
         deactivate_reports(reports)
->>>>>>> 0fdcd8b2
+        
+class PatchDashboardCommand(UpdateDashboardCommand):
+
+    @transaction(on_error=partial(on_error, reraise=DashboardPatchFailedError))
+    def run(self) -> Model:
+        self.validate()
+        assert self._model
+
+        if (tags := self._properties.pop("tags", None)) is not None:
+            update_tags(ObjectType.dashboard, self._model.id, self._model.tags, tags)
+
+        dashboard = DashboardDAO.patch_update(self._model, self._properties)
+        return dashboard