--- conflicted
+++ resolved
@@ -133,77 +133,6 @@
             col = TableColumn(column_name="foo", type=str_type, table=tbl, is_dttm=True)
             assert col.is_temporal
 
-<<<<<<< HEAD
-=======
-    @patch("superset.jinja_context.get_user_id", return_value=1)
-    @patch("superset.jinja_context.get_username", return_value="abc")
-    @patch("superset.jinja_context.get_user_email", return_value="abc@test.com")
-    def test_extra_cache_keys(self, mock_user_email, mock_username, mock_user_id):
-        base_query_obj = {
-            "granularity": None,
-            "from_dttm": None,
-            "to_dttm": None,
-            "groupby": ["id", "username", "email"],
-            "metrics": [],
-            "is_timeseries": False,
-            "filter": [],
-        }
-
-        # Table with Jinja callable.
-        table1 = SqlaTable(
-            table_name="test_has_extra_cache_keys_table",
-            sql="""
-            SELECT
-              '{{ current_user_id() }}' as id,
-              '{{ current_username() }}' as username,
-              '{{ current_user_email() }}' as email
-            """,
-            database=get_example_database(),
-        )
-
-        query_obj = dict(**base_query_obj, extras={})
-        extra_cache_keys = table1.get_extra_cache_keys(query_obj)
-        assert table1.has_extra_cache_key_calls(query_obj)
-        assert set(extra_cache_keys) == {1, "abc", "abc@test.com"}
-
-        # Table with Jinja callable disabled.
-        table2 = SqlaTable(
-            table_name="test_has_extra_cache_keys_disabled_table",
-            sql="""
-            SELECT
-              '{{ current_user_id(False) }}' as id,
-              '{{ current_username(False) }}' as username,
-              '{{ current_user_email(False) }}' as email,
-            """,
-            database=get_example_database(),
-        )
-        query_obj = dict(**base_query_obj, extras={})
-        extra_cache_keys = table2.get_extra_cache_keys(query_obj)
-        assert table2.has_extra_cache_key_calls(query_obj)
-        self.assertListEqual(extra_cache_keys, [])  # noqa: PT009
-
-        # Table with no Jinja callable.
-        query = "SELECT 'abc' as user"
-        table3 = SqlaTable(
-            table_name="test_has_no_extra_cache_keys_table",
-            sql=query,
-            database=get_example_database(),
-        )
-
-        query_obj = dict(**base_query_obj, extras={"where": "(user != 'abc')"})
-        extra_cache_keys = table3.get_extra_cache_keys(query_obj)
-        assert not table3.has_extra_cache_key_calls(query_obj)
-        self.assertListEqual(extra_cache_keys, [])  # noqa: PT009
-
-        # With Jinja callable in SQL expression.
-        query_obj = dict(
-            **base_query_obj, extras={"where": "(user != '{{ current_username() }}')"}
-        )
-        extra_cache_keys = table3.get_extra_cache_keys(query_obj)
-        assert table3.has_extra_cache_key_calls(query_obj)
-        assert extra_cache_keys == ["abc"]
-
->>>>>>> a849c292
     @patch("superset.jinja_context.get_username", return_value="abc")
     def test_jinja_metrics_and_calc_columns(self, mock_username):
         base_query_obj = {
