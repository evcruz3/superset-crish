/**
 * Licensed to the Apache Software Foundation (ASF) under one
 * or more contributor license agreements.  See the NOTICE file
 * distributed with this work for additional information
 * regarding copyright ownership.  The ASF licenses this file
 * to you under the Apache License, Version 2.0 (the
 * "License"); you may not use this file except in compliance
 * with the License.  You may obtain a copy of the License at
 *
 *   http://www.apache.org/licenses/LICENSE-2.0
 *
 * Unless required by applicable law or agreed to in writing,
 * software distributed under the License is distributed on an
 * "AS IS" BASIS, WITHOUT WARRANTIES OR CONDITIONS OF ANY
 * KIND, either express or implied.  See the License for the
 * specific language governing permissions and limitations
 * under the License.
 */
import { useRef, FC } from 'react';

import { NativeFilterType, styled, t, useTheme } from '@superset-ui/core';
import { DropdownButton } from 'src/components/DropdownButton';
import { DropdownButtonProps } from 'antd/lib/dropdown';
import Icons from 'src/components/Icons';
import { MainNav } from 'src/components/Menu';
import FilterTitleContainer from './FilterTitleContainer';
import { FilterRemoval } from './types';

interface Props {
  restoreFilter: (id: string) => void;
  getFilterTitle: (id: string) => string;
  onRearrange: (dragIndex: number, targetIndex: number) => void;
  onRemove: (id: string) => void;
  onChange: (id: string) => void;
  onAdd: (type: NativeFilterType) => void;
  removedFilters: Record<string, FilterRemoval>;
  currentFilterId: string;
  filters: string[];
  erroredFilters: string[];
}

const StyledAddBox = styled.div`
  ${({ theme }) => `
  cursor: pointer;
  margin: ${theme.gridUnit * 4}px;
  color: ${theme.colors.primary.base};
  &:hover {
    color: ${theme.colors.primary.dark1};
  }
`}
`;
const TabsContainer = styled.div`
  height: 100%;
  display: flex;
  flex-direction: column;
`;

<<<<<<< HEAD
const FilterTitlePane: React.FC<Props> = ({
=======
const options = [
  { label: t('Filter'), type: NativeFilterType.NativeFilter },
  { label: t('Divider'), type: NativeFilterType.Divider },
];

const FilterTitlePane: FC<Props> = ({
>>>>>>> f315a4f0
  getFilterTitle,
  onChange,
  onAdd,
  onRemove,
  onRearrange,
  restoreFilter,
  currentFilterId,
  filters,
  removedFilters,
  erroredFilters,
}) => {
  const filtersContainerRef = useRef<HTMLDivElement>(null);
  const theme = useTheme();

  const handleOnAdd = (type: NativeFilterType) => {
    onAdd(type);
    setTimeout(() => {
      const element = document.getElementById('native-filters-tabs');
      if (element) {
        const navList = element.getElementsByClassName('ant-tabs-nav-list')[0];
        navList.scrollTop = navList.scrollHeight;
      }

      filtersContainerRef?.current?.scroll?.({
        top: filtersContainerRef.current.scrollHeight,
        behavior: 'smooth',
      });
    }, 0);
  };
  const menu = (
    <MainNav mode="horizontal">
        <MainNav.Item onClick={() => handleOnAdd(NativeFilterType.DIVIDER)}>
            {t('Add Divider')}
        </MainNav.Item>
    </MainNav>
  );

  const StyledDropdownButton = styled(
    DropdownButton as React.FC<DropdownButtonProps>,
  )`
    padding: ${theme.gridUnit * 2}px ${theme.gridUnit * 4}px;
  `;

  return (
    <TabsContainer>
      <StyledDropdownButton
        overlay={menu}
        placement="topLeft"
        icon={<Icons.CaretDown />}
      >
        <span onClick={() => handleOnAdd(NativeFilterType.NATIVE_FILTER)}>
          {t('Add Filter')}
        </span>
      </StyledDropdownButton>
      <div
        css={{
          height: '100%',
          overflowY: 'auto',
          marginLeft: theme.gridUnit * 3,
        }}
      >
        <FilterTitleContainer
          ref={filtersContainerRef}
          filters={filters}
          currentFilterId={currentFilterId}
          removedFilters={removedFilters}
          getFilterTitle={getFilterTitle}
          erroredFilters={erroredFilters}
          onChange={onChange}
          onRemove={onRemove}
          onRearrange={onRearrange}
          restoreFilter={restoreFilter}
        />
      </div>
    </TabsContainer>
  );
};

export default FilterTitlePane;<|MERGE_RESOLUTION|>--- conflicted
+++ resolved
@@ -55,16 +55,12 @@
   flex-direction: column;
 `;
 
-<<<<<<< HEAD
-const FilterTitlePane: React.FC<Props> = ({
-=======
 const options = [
   { label: t('Filter'), type: NativeFilterType.NativeFilter },
   { label: t('Divider'), type: NativeFilterType.Divider },
 ];
 
-const FilterTitlePane: FC<Props> = ({
->>>>>>> f315a4f0
+const FilterTitlePane: React.FC<Props> = ({
   getFilterTitle,
   onChange,
   onAdd,
