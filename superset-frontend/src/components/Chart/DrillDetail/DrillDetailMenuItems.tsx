/**
 * Licensed to the Apache Software Foundation (ASF) under one
 * or more contributor license agreements.  See the NOTICE file
 * distributed with this work for additional information
 * regarding copyright ownership.  The ASF licenses this file
 * to you under the Apache License, Version 2.0 (the
 * "License"); you may not use this file except in compliance
 * with the License.  You may obtain a copy of the License at
 *
 *   http://www.apache.org/licenses/LICENSE-2.0
 *
 * Unless required by applicable law or agreed to in writing,
 * software distributed under the License is distributed on an
 * "AS IS" BASIS, WITHOUT WARRANTIES OR CONDITIONS OF ANY
 * KIND, either express or implied.  See the License for the
 * specific language governing permissions and limitations
 * under the License.
 */

import React, {
  ReactNode,
  RefObject,
  useCallback,
  useMemo,
  useState,
} from 'react';
import { isEmpty } from 'lodash';
import {
  Behavior,
  BinaryQueryObjectFilterClause,
  css,
  extractQueryFields,
  getChartMetadataRegistry,
  QueryFormData,
  removeHTMLTags,
  styled,
  t,
} from '@superset-ui/core';
import { useSelector } from 'react-redux';
import { Menu } from 'src/components/Menu';
import { RootState } from 'src/dashboard/types';
import DrillDetailModal from './DrillDetailModal';
import { getSubmenuYOffset } from '../utils';
import { MenuItemTooltip } from '../DisabledMenuItemTooltip';
import { MenuItemWithTruncation } from '../MenuItemWithTruncation';

const DRILL_TO_DETAIL = t('Drill to detail');
const DRILL_TO_DETAIL_BY = t('Drill to detail by');
const DISABLED_REASONS = {
  DATABASE: t(
    'Drill to detail is disabled for this database. Change the database settings to enable it.',
  ),
  NO_AGGREGATIONS: t(
    'Drill to detail is disabled because this chart does not group data by dimension value.',
  ),
  NO_FILTERS: t(
    'Right-click on a dimension value to drill to detail by that value.',
  ),
  NOT_SUPPORTED: t(
    'Drill to detail by value is not yet supported for this chart type.',
  ),
};

const DisabledMenuItem = ({ children, ...props }: { children: ReactNode }) => (
  <Menu.Item disabled {...props}>
    <div
      css={css`
        white-space: normal;
        max-width: 160px;
      `}
    >
      {children}
    </div>
  </Menu.Item>
);

const Filter = ({
  children,
  stripHTML = false,
}: {
  children: ReactNode;
  stripHTML: boolean;
}) => {
  const content =
    stripHTML && typeof children === 'string'
      ? removeHTMLTags(children)
      : children;
  return <span>{content}</span>;
};

const StyledFilter = styled(Filter)`
  ${({ theme }) => `
     font-weight: ${theme.typography.weights.bold};
     color: ${theme.colors.primary.base};
   `}
`;

export type DrillDetailMenuItemsProps = {
  chartId: number;
  formData: QueryFormData;
  filters?: BinaryQueryObjectFilterClause[];
  isContextMenu?: boolean;
  contextMenuY?: number;
  onSelection?: () => void;
  onClick?: (event: MouseEvent) => void;
  submenuIndex?: number;
  showModal: boolean;
  setShowModal: (show: boolean) => void;
  drillToDetailMenuRef?: RefObject<any>;
};

const DrillDetailMenuItems = ({
  chartId,
  formData,
  filters = [],
  isContextMenu = false,
  contextMenuY = 0,
  onSelection = () => null,
  onClick = () => null,
  submenuIndex = 0,
  showModal,
  setShowModal,
  drillToDetailMenuRef,
  ...props
}: DrillDetailMenuItemsProps) => {
  const drillToDetailDisabled = useSelector<RootState, boolean | undefined>(
    ({ datasources }) =>
      datasources[formData.datasource]?.database?.disable_drill_to_detail,
  );

  const [modalFilters, setFilters] = useState<BinaryQueryObjectFilterClause[]>(
    [],
  );

  const openModal = useCallback(
    (filters, event) => {
      onClick(event);
      onSelection();
      setFilters(filters);
      setShowModal(true);
    },
    [onClick, onSelection],
  );

  const closeModal = useCallback(() => {
    setShowModal(false);
  }, []);

  // Check for Behavior.DRILL_TO_DETAIL to tell if plugin handles the `contextmenu`
  // event for dimensions.  If it doesn't, tell the user that drill to detail by
  // dimension is not supported.  If it does, and the `contextmenu` handler didn't
  // pass any filters, tell the user that they didn't select a dimension.
  const handlesDimensionContextMenu = useMemo(
    () =>
      getChartMetadataRegistry()
        .get(formData.viz_type)
        ?.behaviors.find(behavior => behavior === Behavior.DrillToDetail),
    [formData.viz_type],
  );

  // Check metrics to see if chart's current configuration lacks
  // aggregations, in which case Drill to Detail should be disabled.
  const noAggregations = useMemo(() => {
    const { metrics } = extractQueryFields(formData);
    return isEmpty(metrics);
  }, [formData]);

<<<<<<< HEAD
  let drillToDetailMenuItem;
  if (handlesDimensionContextMenu && noAggregations) {
    drillToDetailMenuItem = (
      <DisabledMenuItem {...props} key="drill-detail-no-aggregations">
        {t('Drill to detail')}
        <MenuItemTooltip
          title={t(
            'Drill to detail is disabled because this chart does not group data by dimension value.',
          )}
        />
      </DisabledMenuItem>
    );
  } else {
    drillToDetailMenuItem = (
      <Menu.Item
        {...props}
        key="drill-detail-no-filters"
        onClick={openModal.bind(null, [])}
        ref={drillToDetailMenuRef}
      >
        {t('Drill to detail')}
      </Menu.Item>
    );
  }

  let drillToDetailByMenuItem;
  if (!handlesDimensionContextMenu) {
    drillToDetailByMenuItem = (
      <DisabledMenuItem {...props} key="drill-detail-by-chart-not-supported">
        {DRILL_TO_DETAIL_TEXT}
        <MenuItemTooltip
          title={t(
            'Drill to detail by value is not yet supported for this chart type.',
          )}
        />
      </DisabledMenuItem>
    );
  }

  if (handlesDimensionContextMenu && noAggregations) {
    drillToDetailByMenuItem = (
      <DisabledMenuItem {...props} key="drill-detail-by-no-aggregations">
        {DRILL_TO_DETAIL_TEXT}
      </DisabledMenuItem>
    );
  }

=======
>>>>>>> 4428bde0
  // Ensure submenu doesn't appear offscreen
  const submenuYOffset = useMemo(
    () =>
      getSubmenuYOffset(
        contextMenuY,
        filters.length > 1 ? filters.length + 1 : filters.length,
        submenuIndex,
      ),
    [contextMenuY, filters.length, submenuIndex],
  );

  let drillDisabled;
  let drillByDisabled;
  if (drillToDetailDisabled) {
    drillDisabled = DISABLED_REASONS.DATABASE;
    drillByDisabled = DISABLED_REASONS.DATABASE;
  } else if (handlesDimensionContextMenu) {
    if (noAggregations) {
      drillDisabled = DISABLED_REASONS.NO_AGGREGATIONS;
      drillByDisabled = DISABLED_REASONS.NO_AGGREGATIONS;
    } else if (!filters?.length) {
      drillByDisabled = DISABLED_REASONS.NO_FILTERS;
    }
  } else {
    drillByDisabled = DISABLED_REASONS.NOT_SUPPORTED;
  }

  const drillToDetailMenuItem = drillDisabled ? (
    <DisabledMenuItem {...props} key="drill-to-detail-disabled">
      {DRILL_TO_DETAIL}
      <MenuItemTooltip title={drillDisabled} />
    </DisabledMenuItem>
  ) : (
    <Menu.Item
      {...props}
      key="drill-to-detail"
      onClick={openModal.bind(null, [])}
    >
      {DRILL_TO_DETAIL}
    </Menu.Item>
  );

  const drillToDetailByMenuItem = drillByDisabled ? (
    <DisabledMenuItem {...props} key="drill-to-detail-by-disabled">
      {DRILL_TO_DETAIL_BY}
      <MenuItemTooltip title={drillByDisabled} />
    </DisabledMenuItem>
  ) : (
    <Menu.SubMenu
      {...props}
      popupOffset={[0, submenuYOffset]}
      popupClassName="chart-context-submenu"
      title={DRILL_TO_DETAIL_BY}
    >
      <div data-test="drill-to-detail-by-submenu">
        {filters.map((filter, i) => (
          <MenuItemWithTruncation
            {...props}
            tooltipText={`${DRILL_TO_DETAIL_BY} ${filter.formattedVal}`}
            key={`drill-detail-filter-${i}`}
            onClick={openModal.bind(null, [filter])}
          >
            {`${DRILL_TO_DETAIL_BY} `}
            <StyledFilter stripHTML>{filter.formattedVal}</StyledFilter>
          </MenuItemWithTruncation>
        ))}
        {filters.length > 1 && (
          <Menu.Item
            {...props}
            key="drill-detail-filter-all"
            onClick={openModal.bind(null, filters)}
          >
            <div>
              {`${DRILL_TO_DETAIL_BY} `}
              <StyledFilter stripHTML={false}>{t('all')}</StyledFilter>
            </div>
          </Menu.Item>
        )}
      </div>
    </Menu.SubMenu>
  );

  return (
    <>
      {drillToDetailMenuItem}
      {isContextMenu && drillToDetailByMenuItem}
      <DrillDetailModal
        chartId={chartId}
        formData={formData}
        initialFilters={modalFilters}
        showModal={showModal}
        onHideModal={closeModal}
      />
    </>
  );
};

export default DrillDetailMenuItems;<|MERGE_RESOLUTION|>--- conflicted
+++ resolved
@@ -165,56 +165,6 @@
     return isEmpty(metrics);
   }, [formData]);
 
-<<<<<<< HEAD
-  let drillToDetailMenuItem;
-  if (handlesDimensionContextMenu && noAggregations) {
-    drillToDetailMenuItem = (
-      <DisabledMenuItem {...props} key="drill-detail-no-aggregations">
-        {t('Drill to detail')}
-        <MenuItemTooltip
-          title={t(
-            'Drill to detail is disabled because this chart does not group data by dimension value.',
-          )}
-        />
-      </DisabledMenuItem>
-    );
-  } else {
-    drillToDetailMenuItem = (
-      <Menu.Item
-        {...props}
-        key="drill-detail-no-filters"
-        onClick={openModal.bind(null, [])}
-        ref={drillToDetailMenuRef}
-      >
-        {t('Drill to detail')}
-      </Menu.Item>
-    );
-  }
-
-  let drillToDetailByMenuItem;
-  if (!handlesDimensionContextMenu) {
-    drillToDetailByMenuItem = (
-      <DisabledMenuItem {...props} key="drill-detail-by-chart-not-supported">
-        {DRILL_TO_DETAIL_TEXT}
-        <MenuItemTooltip
-          title={t(
-            'Drill to detail by value is not yet supported for this chart type.',
-          )}
-        />
-      </DisabledMenuItem>
-    );
-  }
-
-  if (handlesDimensionContextMenu && noAggregations) {
-    drillToDetailByMenuItem = (
-      <DisabledMenuItem {...props} key="drill-detail-by-no-aggregations">
-        {DRILL_TO_DETAIL_TEXT}
-      </DisabledMenuItem>
-    );
-  }
-
-=======
->>>>>>> 4428bde0
   // Ensure submenu doesn't appear offscreen
   const submenuYOffset = useMemo(
     () =>
@@ -252,6 +202,7 @@
       {...props}
       key="drill-to-detail"
       onClick={openModal.bind(null, [])}
+      ref={drillToDetailMenuRef}
     >
       {DRILL_TO_DETAIL}
     </Menu.Item>
