# SHA1:c186006a3f82c8775e1039f37c52309f6c858197
#
# This file is autogenerated by pip-compile-multi
# To update, run:
#
#    pip-compile-multi
#
-r base.txt
-e file:.
    # via
    #   -r requirements/base.in
    #   -r requirements/development.in
astroid==3.1.0
    # via pylint
asttokens==2.2.1
    # via stack-data
backcall==0.2.0
    # via ipython
boto3==1.26.130
    # via dataflows-tabulator
botocore==1.29.130
    # via
    #   boto3
    #   s3transfer
build==1.2.1
    # via pip-tools
cached-property==1.5.2
    # via tableschema
cfgv==3.3.1
    # via pre-commit
chardet==5.1.0
    # via
    #   dataflows-tabulator
    #   tox
cmdstanpy==1.1.0
    # via prophet
contourpy==1.0.7
    # via matplotlib
coverage[toml]==7.2.5
    # via pytest-cov
cycler==0.11.0
    # via matplotlib
dataflows-tabulator==1.54.3
    # via tableschema
db-dtypes==1.2.0
    # via pandas-gbq
decorator==5.1.1
    # via ipython
dill==0.3.8
    # via pylint
distlib==0.3.8
    # via virtualenv
docker==7.0.0
    # via apache-superset
et-xmlfile==1.1.0
    # via openpyxl
executing==1.2.0
    # via stack-data
filelock==3.12.2
    # via
    #   tox
    #   virtualenv
flask-cors==4.0.0
    # via apache-superset
flask-testing==0.8.1
    # via apache-superset
fonttools==4.51.0
    # via matplotlib
freezegun==1.4.0
    # via apache-superset
future==0.18.3
    # via pyhive
gevent==24.2.1
    # via apache-superset
google-api-core[grpc]==2.11.0
    # via
    #   google-cloud-bigquery
    #   google-cloud-bigquery-storage
    #   google-cloud-core
    #   pandas-gbq
    #   sqlalchemy-bigquery
google-auth-oauthlib==1.0.0
    # via
    #   pandas-gbq
    #   pydata-google-auth
google-cloud-bigquery==3.20.1
    # via
    #   apache-superset
    #   pandas-gbq
    #   sqlalchemy-bigquery
google-cloud-bigquery-storage==2.19.1
    # via pandas-gbq
google-cloud-core==2.3.2
    # via google-cloud-bigquery
google-crc32c==1.5.0
    # via google-resumable-media
google-resumable-media==2.7.0
    # via google-cloud-bigquery
googleapis-common-protos==1.59.0
    # via
    #   google-api-core
    #   grpcio-status
grpcio==1.62.1
    # via
    #   apache-superset
    #   google-api-core
    #   grpcio-status
grpcio-status==1.60.1
    # via google-api-core
identify==2.5.24
    # via pre-commit
ijson==3.2.3
    # via dataflows-tabulator
iniconfig==2.0.0
    # via pytest
ipython==8.12.2
    # via apache-superset
isort==5.12.0
    # via pylint
jedi==0.18.2
    # via ipython
jmespath==1.0.1
    # via
    #   boto3
    #   botocore
jsonlines==4.0.0
    # via dataflows-tabulator
jsonschema-spec==0.1.6
    # via openapi-spec-validator
kiwisolver==1.4.4
    # via matplotlib
lazy-object-proxy==1.10.0
    # via openapi-spec-validator
linear-tsv==1.1.0
    # via dataflows-tabulator
matplotlib==3.7.1
    # via prophet
matplotlib-inline==0.1.6
    # via ipython
mccabe==0.7.0
    # via pylint
mysqlclient==2.2.4
    # via apache-superset
nodeenv==1.8.0
    # via pre-commit
oauthlib==3.2.2
    # via requests-oauthlib
openapi-schema-validator==0.4.4
    # via openapi-spec-validator
openapi-spec-validator==0.5.6
    # via apache-superset
openpyxl==3.1.2
    # via dataflows-tabulator
pandas-gbq==0.19.1
    # via apache-superset
parameterized==0.9.0
    # via apache-superset
parso==0.8.4
    # via jedi
pathable==0.4.3
    # via jsonschema-spec
pexpect==4.8.0
    # via ipython
pickleshare==0.7.5
    # via ipython
pillow==10.3.0
    # via
    #   apache-superset
    #   matplotlib
pip-compile-multi==2.6.3
    # via apache-superset
pip-tools==7.4.1
    # via pip-compile-multi
playwright==1.42.0
    # via apache-superset
pluggy==1.4.0
    # via
    #   pytest
    #   tox
pre-commit==3.7.1
    # via apache-superset
progress==1.6
    # via apache-superset
prophet==1.1.5
    # via apache-superset
proto-plus==1.22.2
    # via google-cloud-bigquery-storage
protobuf==4.23.0
    # via
    #   google-api-core
    #   google-cloud-bigquery-storage
    #   googleapis-common-protos
    #   grpcio-status
    #   proto-plus
psycopg2-binary==2.9.6
    # via apache-superset
ptyprocess==0.7.0
    # via pexpect
pure-eval==0.2.2
    # via stack-data
pure-sasl==0.6.2
    # via thrift-sasl
<<<<<<< HEAD
pydata-google-auth==1.8.2
    # via
    #   pyhive
    #   thrift-sasl
=======
pydata-google-auth==1.7.0
>>>>>>> 6ecbaf34
    # via pandas-gbq
pydruid==0.6.6
    # via apache-superset
pyee==11.0.1
    # via playwright
pyfakefs==5.3.5
    # via apache-superset
pyhive[presto]==0.7.0
    # via apache-superset
pyinstrument==4.4.0
    # via apache-superset
pylint==3.1.0
    # via apache-superset
pyproject-api==1.5.2
    # via tox
pyproject-hooks==1.0.0
    # via
    #   build
    #   pip-tools
pytest==7.4.4
    # via
    #   apache-superset
    #   pytest-cov
    #   pytest-mock
pytest-cov==5.0.0
    # via apache-superset
pytest-mock==3.10.0
    # via apache-superset
python-ldap==3.4.4
    # via apache-superset
requests-oauthlib==1.3.1
    # via google-auth-oauthlib
rfc3339-validator==0.1.4
    # via openapi-schema-validator
rfc3986==2.0.0
    # via tableschema
ruff==0.4.4
    # via apache-superset
s3transfer==0.6.1
    # via boto3
sqlalchemy-bigquery==1.11.0
    # via apache-superset
sqloxide==0.1.43
    # via apache-superset
stack-data==0.6.2
    # via ipython
statsd==4.0.1
    # via apache-superset
tableschema==1.20.10
    # via apache-superset
thrift==0.16.0
    # via
    #   apache-superset
    #   thrift-sasl
thrift-sasl==0.4.3
    # via apache-superset
tomli==2.0.1
    # via
    #   apache-superset
    #   build
    #   coverage
    #   pip-tools
    #   pylint
    #   pyhive
    #   pyproject-api
    #   pyproject-hooks
    #   pytest
    #   tox
tomlkit==0.12.5
    # via pylint
toposort==1.10
    # via pip-compile-multi
tox==4.6.4
    # via apache-superset
tqdm==4.66.4
    # via
    #   cmdstanpy
    #   prophet
traitlets==5.9.0
    # via
    #   ipython
    #   matplotlib-inline
trino==0.328.0
    # via apache-superset
tzlocal==5.2
    # via trino
unicodecsv==0.14.1
    # via
    #   dataflows-tabulator
    #   tableschema
virtualenv==20.23.1
    # via
    #   pre-commit
    #   tox
wheel==0.40.0
    # via pip-tools
xlrd==2.0.1
    # via dataflows-tabulator
zope-event==5.0
    # via gevent
zope-interface==5.4.0
    # via gevent

# The following packages are considered to be unsafe in a requirements file:
# pip
# setuptools<|MERGE_RESOLUTION|>--- conflicted
+++ resolved
@@ -200,15 +200,10 @@
     # via stack-data
 pure-sasl==0.6.2
     # via thrift-sasl
-<<<<<<< HEAD
 pydata-google-auth==1.8.2
     # via
     #   pyhive
     #   thrift-sasl
-=======
-pydata-google-auth==1.7.0
->>>>>>> 6ecbaf34
-    # via pandas-gbq
 pydruid==0.6.6
     # via apache-superset
 pyee==11.0.1
